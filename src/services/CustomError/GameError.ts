import { gameId, Sage } from "../../types";
import { ConflictError, CustomError } from "./BaseError";

/**
 * When the game with the given ID does not exist
 */
export class GameConflictError extends ConflictError {
    constructor(gameId: gameId) {
        super(`Game with ID ${gameId} does not exist`);
    }
}

/**
 * When the selected sage is already selected by another player
 */
export class SageUnavailableError extends ConflictError {
    sage; 

    constructor(sage: Sage) {
      super(`Sage ${sage} is unavailable`);
      this.sage = sage;
    }
}

export class InvalidSageError extends CustomError {
    sage; 

    constructor(sage: Sage) {
      super(`Unknown sage class: ${sage}`, "INVALID_SAGE", 400);
      this.sage = sage;
    }
  }
  

/**
 * Only the host can {action}
 */
export class HostOnlyActionError extends CustomError {
    constructor(action = "perform this action") {
        super(`Only the host can ${action}`, "HOST_ONLY_ACTION", 403);
    }
}

export class PlayersNotReadyError extends ConflictError {
    readyCount; 
    totalCount;

    constructor(readyCount: number, totalCount: number) {
        super("Not all players are ready to start the game");
        this.readyCount = readyCount;
        this.totalCount = totalCount;
    }
}

export class NullSpaceError extends CustomError {
  spaceNumber; 

<<<<<<< HEAD
  constructor(spaceNumber: number, message = `Cannot interact with null space: ${spaceNumber}`) {
    super(message, "NULL_SPACE");
    this.spaceNumber = spaceNumber;
  }
}
  
export class GameStateError extends CustomError {
    constructor(message = "Invalid game state") {
        super(message, "GAME_STATE_ERROR");
=======
    constructor(spaceNumber: number, message = `Cannot interact with null space: ${spaceNumber}`) {
      super(message, "NULL_SPACE");
      this.spaceNumber = spaceNumber;
    }
}

export class ShopFullError extends ConflictError {
    constructor(shop: "creature" | "item") {
        super(`Cannot add more cards to the ${shop} shop`);
    }
}

export class NotEnoughGoldError extends ConflictError {
    constructor() {
        super("Not enough gold to purchase this card");
>>>>>>> 4a9f3bd1
    }
}<|MERGE_RESOLUTION|>--- conflicted
+++ resolved
@@ -55,7 +55,6 @@
 export class NullSpaceError extends CustomError {
   spaceNumber; 
 
-<<<<<<< HEAD
   constructor(spaceNumber: number, message = `Cannot interact with null space: ${spaceNumber}`) {
     super(message, "NULL_SPACE");
     this.spaceNumber = spaceNumber;
@@ -65,10 +64,6 @@
 export class GameStateError extends CustomError {
     constructor(message = "Invalid game state") {
         super(message, "GAME_STATE_ERROR");
-=======
-    constructor(spaceNumber: number, message = `Cannot interact with null space: ${spaceNumber}`) {
-      super(message, "NULL_SPACE");
-      this.spaceNumber = spaceNumber;
     }
 }
 
@@ -81,6 +76,5 @@
 export class NotEnoughGoldError extends ConflictError {
     constructor() {
         super("Not enough gold to purchase this card");
->>>>>>> 4a9f3bd1
     }
 }