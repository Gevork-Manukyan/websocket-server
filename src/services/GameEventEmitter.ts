import { Server, Socket } from "socket.io";
import { Player } from "../models";
import { Team } from "../models/Team";
import { gameId, Sage } from "../types";

class GameEventEmitter {
  private static instance: GameEventEmitter;
  private io!: Server;

  private constructor() {}

  static getInstance() {
    if (!GameEventEmitter.instance) 
      GameEventEmitter.instance = new GameEventEmitter()

    return GameEventEmitter.instance;
  }

  emitToPlayer(playerId: string, eventName: string, data: any = null) {
    this.io.to(playerId).emit(eventName, data);
  }

  emitToRoom(roomId: gameId, eventName: string, data: any = null) {
    this.io.in(roomId).emit(eventName, data);
  }

  emitPickWarriors(players: Player[]) {
    players.forEach(player => {
      this.emitToPlayer(player.id, "pick-warriors", player.getDecklist());
    })
  }

  emitSageSelected(socket: Socket, roomId: gameId, sage: Sage) {
    socket.to(roomId).emit("sage-selected", sage);
  }

<<<<<<< HEAD
  emitAllSagesSelected(roomId: gameId) {
    this.emitToRoom(roomId, "all-sages-selected");
  }

  emitTeamJoined(roomId: gameId, team: Team['teamNumber']) {
    this.emitToRoom(roomId, "team-joined", team);
  }

  emitTeamOrder(roomId: gameId, firstTeam: Team['teamNumber']) {
    this.emitToRoom(roomId, "team-order", firstTeam);
=======
  emitCurrentTurnTeam(roomId: gameId, firstTeam: Team) {
    // TODO: Emit to all players on team going first. Emit to other team they are waiting.
    // this.emitToRoom(roomId, "team-order", firstTeam);
>>>>>>> 4a9f3bd1
  }

  emitBeginBattle(roomId: gameId, firstTurnPlayer: Player) {
    const { id, ...cleanPlayer } = firstTurnPlayer
    this.emitToRoom(roomId, "begin-battle", cleanPlayer);
  }
}
 
export const gameEventEmitter = GameEventEmitter.getInstance();<|MERGE_RESOLUTION|>--- conflicted
+++ resolved
@@ -34,7 +34,6 @@
     socket.to(roomId).emit("sage-selected", sage);
   }
 
-<<<<<<< HEAD
   emitAllSagesSelected(roomId: gameId) {
     this.emitToRoom(roomId, "all-sages-selected");
   }
@@ -45,11 +44,11 @@
 
   emitTeamOrder(roomId: gameId, firstTeam: Team['teamNumber']) {
     this.emitToRoom(roomId, "team-order", firstTeam);
-=======
+  }
+  
   emitCurrentTurnTeam(roomId: gameId, firstTeam: Team) {
     // TODO: Emit to all players on team going first. Emit to other team they are waiting.
     // this.emitToRoom(roomId, "team-order", firstTeam);
->>>>>>> 4a9f3bd1
   }
 
   emitBeginBattle(roomId: gameId, firstTurnPlayer: Player) {
