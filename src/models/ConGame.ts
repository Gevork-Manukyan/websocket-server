--- conflicted
+++ resolved
@@ -169,14 +169,10 @@
     this.players.forEach(player => player.setIsReady(false))
   }
 
-<<<<<<< HEAD
-  startGame() {
-=======
   initGame() {
     // All players must be ready
     if (this.numPlayersReady !== this.numPlayersTotal) throw new PlayersNotReadyError(this.numPlayersReady, this.numPlayersTotal)
 
->>>>>>> 4a9f3bd1
     this.initPlayerDecks();
     this.initPlayerHands();
     this.initPlayerFields();
