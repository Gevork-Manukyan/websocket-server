import express from "express"; 
import http from "http"; 
import { Server } from "socket.io";
import { Player } from "./models/Player";
import { gameEventEmitter } from "./services/GameEventEmitter";
import { gameStateManager } from "./services/GameStateManager";
import { IS_PRODUCTION } from "./utils/constants";
import { PORT } from "./utils/config";
<<<<<<< HEAD
import { CancelSetupData, CancelSetupEvent, ChoseWarriorsData, ChoseWarriorsEvent, ClearTeamsData, ClearTeamsEvent, CreateGameData, CreateGameEvent, PlayerFinishedSetupData, PlayerFinishedSetupEvent, JoinGameData, JoinGameEvent, JoinTeamData, JoinTeamEvent, LeaveGameData, LeaveGameEvent, SelectSageData, SelectSageEvent, SocketEventMap, StartGameData, StartGameEvent, SwapWarriorsData, SwapWarriorsEvent, ToggleReadyStatusData, ToggleReadyStatusEvent, AllPlayersSetupEvent, PlayerOrderChosenEvent, AllPlayersSetupData, PlayerOrderChosenData, AllSagesSelectedEvent, AllSagesSelectedData } from "./types/server-types";
=======
import { CancelSetupData, CancelSetupEvent, ChoseWarriorsData, ChoseWarriorsEvent, ClearTeamsData, ClearTeamsEvent, CreateGameData, CreateGameEvent, PlayerFinishedSetupData, PlayerFinishedSetupEvent, JoinGameData, JoinGameEvent, JoinTeamData, JoinTeamEvent, LeaveGameData, LeaveGameEvent, SelectSageData, SelectSageEvent, SocketEventMap, StartGameData, StartGameEvent, SwapWarriorsData, SwapWarriorsEvent, ToggleReadyStatusData, ToggleReadyStatusEvent, AllPlayersSetupEvent, PlayerOrderChosenEvent, AllPlayersSetupData, PlayerOrderChosenData, CurrentGameStateEvent } from "./types/server-types";
>>>>>>> 4a9f3bd1
import { processEvent, socketErrorHandler } from "./utils/utilities";
import { ValidationError } from "./services/CustomError/BaseError";
import { PlayersNotReadyError } from "./services/CustomError/GameError";

const app = express();
const server = http.createServer(); // Create an HTTP server

app.use(express.json());
// const cors = require('cors');
// app.use(cors())

// Initialize the WebSocket server with CORS settings
const io = new Server(server, {
  cors: {
    origin: "*", // Allow all origins (for development)
    methods: ["GET", "POST"], // Allowed HTTP methods
  },
});

// Creates the gameplay namespace that will handle all gameplay connections
const gameNamespace = io.of("/gameplay");
gameNamespace.on("connection", (socket) => {

  /* -------- MIDDLEWARE -------- */
  socket.use(([event, rawData], next) => {
    processEvent(socket, event as keyof SocketEventMap, rawData, next)
  });

  socket.on("error", (error: Error) => {
    console.error("Socket error:", error);
  });


  /* -------- GAME SETUP -------- */
  // TODO: some events should emit to all players that something happened

  socket.on(CreateGameEvent, socketErrorHandler(socket, CreateGameEvent, async ({ gameId, numPlayers }: CreateGameData) => {
    const newGame = gameStateManager.createGame(gameId, numPlayers);
    newGame.addPlayer(new Player(socket.id, true)); // First player to join is the host
    socket.join(gameId);
    socket.emit(`${CreateGameEvent}--success`);
  }));

  socket.on(JoinGameEvent, socketErrorHandler(socket, JoinGameEvent, async ({ gameId }: JoinGameData) => {
    gameStateManager.verifyJoinGameEvent(gameId);
    gameStateManager.getGame(gameId).addPlayer(new Player(socket.id));
    socket.join(gameId);
    gameStateManager.processJoinGameEvent(gameId);
    socket.emit(`${JoinGameEvent}--success`);
  }));

  socket.on(SelectSageEvent, socketErrorHandler(socket, SelectSageEvent, async ({ gameId, sage }: SelectSageData) => {
    gameStateManager.verifySelectSageEvent(gameId);
    gameStateManager.getGame(gameId).setPlayerSage(socket.id, sage);
    gameEventEmitter.emitSageSelected(socket, gameId, sage);
    gameStateManager.processSelectSageEvent(gameId);
    socket.emit(`${SelectSageEvent}--success`);
  }));

  socket.on(AllSagesSelectedEvent, socketErrorHandler(socket, AllSagesSelectedEvent, async ({ gameId }: AllSagesSelectedData) => {
    gameStateManager.processAllSagesSelectedEvent(gameId);
    gameEventEmitter.emitAllSagesSelected(gameId);
  }));

  socket.on(JoinTeamEvent, socketErrorHandler(socket, JoinTeamEvent, async ({ gameId, team }: JoinTeamData) => {
    gameStateManager.verifyJoinTeamEvent(gameId);
    gameStateManager.getGame(gameId).joinTeam(socket.id, team);
    gameEventEmitter.emitTeamJoined(gameId, team);
    gameStateManager.processJoinTeamEvent(gameId);
    socket.emit(`${JoinTeamEvent}--success`);
  }));

  socket.on(ClearTeamsEvent, socketErrorHandler(socket, ClearTeamsEvent, async ({ gameId }: ClearTeamsData) => {
    gameStateManager.verifyClearTeamsEvent(gameId);
    gameStateManager.getGame(gameId).clearTeams();
    gameStateManager.processClearTeamsEvent(gameId);
    socket.emit(`${ClearTeamsEvent}--success`);
  }));

  socket.on(ToggleReadyStatusEvent, socketErrorHandler(socket, ToggleReadyStatusEvent, async ({ gameId }: ToggleReadyStatusData) => {
    gameStateManager.verifyToggleReadyStatusEvent(gameId);
    const game = gameStateManager.getGame(gameId);
    const currPlayer = game.getPlayer(socket.id);
    if (!currPlayer.getSage()) throw new ValidationError("Cannot toggle ready. The sage has not been set.", "sage");
    currPlayer.toggleReady();
    
    if (currPlayer.getIsReady()) {
      game.incrementPlayersReady();
      socket.emit("ready-status--ready");
    } else {
      game.decrementPlayersReady();
      socket.emit("ready-status--not-ready");
    }
    gameStateManager.processToggleReadyStatusEvent(gameId);
  }));

  socket.on(StartGameEvent, socketErrorHandler(socket, StartGameEvent, async ({ gameId }: StartGameData) => {
    const game = gameStateManager.getGame(gameId);

<<<<<<< HEAD
    // All players must be ready
    if (game.numPlayersReady !== game.numPlayersTotal) throw new PlayersNotReadyError(game.numPlayersReady, game.numPlayersTotal)
    gameStateManager.verifyAllPlayersReadyEvent(gameId);

    game.startGame();
    gameStateManager.processAllPlayersReadyEvent(gameId);
=======
    game.initGame();
>>>>>>> 4a9f3bd1
    gameEventEmitter.emitPickWarriors(game.players);
  }));

  socket.on(ChoseWarriorsEvent, socketErrorHandler(socket, ChoseWarriorsEvent, async ({ gameId, choices }: ChoseWarriorsData) => {
    gameStateManager.getGame(gameId).getPlayer(socket.id).chooseWarriors(choices);
    socket.emit(`${ChoseWarriorsEvent}--success`)
  }));

  socket.on(SwapWarriorsEvent, socketErrorHandler(socket, SwapWarriorsEvent, async ({ gameId }: SwapWarriorsData) => {
    gameStateManager.getGame(gameId).getPlayer(socket.id).swapWarriors()
    socket.emit(`${SwapWarriorsEvent}--success`)
  }));

  socket.on(PlayerFinishedSetupEvent, socketErrorHandler(socket, PlayerFinishedSetupEvent, async ({ gameId }: PlayerFinishedSetupData) => {
    const game = gameStateManager.getGame(gameId);
    game.getPlayer(socket.id).finishPlayerSetup();
    game.incrementPlayersFinishedSetup();
    socket.emit(`${PlayerFinishedSetupEvent}--success`)
  }));

  socket.on(CancelSetupEvent, socketErrorHandler(socket, CancelSetupEvent, async ({ gameId }: CancelSetupData) => {
    const game = gameStateManager.getGame(gameId)
    game.getPlayer(socket.id).cancelPlayerSetup();
    game.decrementPlayersFinishedSetup();
    socket.emit(`${CancelSetupEvent}--success`)
  }))

  socket.on(AllPlayersSetupEvent, socketErrorHandler(socket, AllPlayersSetupEvent, async ({ gameId }: AllPlayersSetupData) => {
    const game = gameStateManager.getGame(gameId);
    if (game.numPlayersFinishedSetup !== game.players.length) throw new ValidationError("All players have not finished setup", "players");
    gameStateManager.beginBattle(game);
    socket.emit(`${AllPlayersSetupEvent}--success`)
  }));

  socket.on(LeaveGameEvent, socketErrorHandler(socket, LeaveGameEvent, async ({ gameId }: LeaveGameData) => {
    gameStateManager.getGame(gameId).removePlayer(socket.id);
    socket.leave(gameId);
    socket.emit(`${LeaveGameEvent}--success`);
  }));


  /* -------- GAME BATTLING -------- */

  socket.on(CurrentGameStateEvent, socketErrorHandler(socket, CurrentGameStateEvent, async ({ gameId }) => {
    const game = gameStateManager.getActiveGame(gameId);
    const gameState = game.getGameState(socket.id);
    socket.emit(CurrentGameStateEvent, gameState);
  }));

  /*
    PHASE 1
      Daybreak Effects

    PHASE 2
      Draw Card from deck
      Swap Cards
      Summon Card
      Play Attack/Spell
      Level Up
      Sage Ability
    
    PHASE 3
<<<<<<< HEAD
      Buy Card
        Item Shop
        Creature Shop
      Utility Card
=======
      Buy Card ✅
        Item Shop ✅
        Creature Shop ✅
      Sell Card
>>>>>>> 4a9f3bd1
      Summon Bought Card
      Refresh Shop

    PHASE 4
      Discard any number of cards
      Draw Cards until 5

    MISC
      Both players confirm action (4 players)
      Toggle hand view (4 players - Yours/Teammate)
      Instant Cards
      Triggered Effects
      Reshuffle Discard Pile
      Gain/Lose Gold
      Gain/Lose Shield
      Gain/Lose Boost
      Take Damage
  */
});

// Start the server if not in test mode
if (IS_PRODUCTION) {
  server.listen(PORT, () => {
    console.log(`WebSocket server running on http://localhost:${PORT}`);
  });
}

export { server, io, app };<|MERGE_RESOLUTION|>--- conflicted
+++ resolved
@@ -6,11 +6,7 @@
 import { gameStateManager } from "./services/GameStateManager";
 import { IS_PRODUCTION } from "./utils/constants";
 import { PORT } from "./utils/config";
-<<<<<<< HEAD
-import { CancelSetupData, CancelSetupEvent, ChoseWarriorsData, ChoseWarriorsEvent, ClearTeamsData, ClearTeamsEvent, CreateGameData, CreateGameEvent, PlayerFinishedSetupData, PlayerFinishedSetupEvent, JoinGameData, JoinGameEvent, JoinTeamData, JoinTeamEvent, LeaveGameData, LeaveGameEvent, SelectSageData, SelectSageEvent, SocketEventMap, StartGameData, StartGameEvent, SwapWarriorsData, SwapWarriorsEvent, ToggleReadyStatusData, ToggleReadyStatusEvent, AllPlayersSetupEvent, PlayerOrderChosenEvent, AllPlayersSetupData, PlayerOrderChosenData, AllSagesSelectedEvent, AllSagesSelectedData } from "./types/server-types";
-=======
-import { CancelSetupData, CancelSetupEvent, ChoseWarriorsData, ChoseWarriorsEvent, ClearTeamsData, ClearTeamsEvent, CreateGameData, CreateGameEvent, PlayerFinishedSetupData, PlayerFinishedSetupEvent, JoinGameData, JoinGameEvent, JoinTeamData, JoinTeamEvent, LeaveGameData, LeaveGameEvent, SelectSageData, SelectSageEvent, SocketEventMap, StartGameData, StartGameEvent, SwapWarriorsData, SwapWarriorsEvent, ToggleReadyStatusData, ToggleReadyStatusEvent, AllPlayersSetupEvent, PlayerOrderChosenEvent, AllPlayersSetupData, PlayerOrderChosenData, CurrentGameStateEvent } from "./types/server-types";
->>>>>>> 4a9f3bd1
+import { CancelSetupData, CancelSetupEvent, ChoseWarriorsData, ChoseWarriorsEvent, ClearTeamsData, ClearTeamsEvent, CreateGameData, CreateGameEvent, PlayerFinishedSetupData, PlayerFinishedSetupEvent, JoinGameData, JoinGameEvent, JoinTeamData, JoinTeamEvent, LeaveGameData, LeaveGameEvent, SelectSageData, SelectSageEvent, SocketEventMap, StartGameData, StartGameEvent, SwapWarriorsData, SwapWarriorsEvent, ToggleReadyStatusData, ToggleReadyStatusEvent, AllPlayersSetupEvent, PlayerOrderChosenEvent, AllPlayersSetupData, PlayerOrderChosenData, CurrentGameStateEvent, AllSagesSelectedData, AllSagesSelectedEvent } from "./types/server-types";
 import { processEvent, socketErrorHandler } from "./utils/utilities";
 import { ValidationError } from "./services/CustomError/BaseError";
 import { PlayersNotReadyError } from "./services/CustomError/GameError";
@@ -110,16 +106,12 @@
   socket.on(StartGameEvent, socketErrorHandler(socket, StartGameEvent, async ({ gameId }: StartGameData) => {
     const game = gameStateManager.getGame(gameId);
 
-<<<<<<< HEAD
     // All players must be ready
     if (game.numPlayersReady !== game.numPlayersTotal) throw new PlayersNotReadyError(game.numPlayersReady, game.numPlayersTotal)
     gameStateManager.verifyAllPlayersReadyEvent(gameId);
 
-    game.startGame();
+    game.initGame();
     gameStateManager.processAllPlayersReadyEvent(gameId);
-=======
-    game.initGame();
->>>>>>> 4a9f3bd1
     gameEventEmitter.emitPickWarriors(game.players);
   }));
 
@@ -182,17 +174,10 @@
       Sage Ability
     
     PHASE 3
-<<<<<<< HEAD
-      Buy Card
-        Item Shop
-        Creature Shop
-      Utility Card
-=======
       Buy Card ✅
         Item Shop ✅
         Creature Shop ✅
       Sell Card
->>>>>>> 4a9f3bd1
       Summon Bought Card
       Refresh Shop
 
